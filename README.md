# Memento Protocol: The zsh for Claude Code

[![npm version](https://badge.fury.io/js/memento-protocol.svg)](https://badge.fury.io/js/memento-protocol)

<<<<<<< HEAD
**Transform Claude Code from a basic shell into a power tool.** Just as zsh revolutionized the terminal experience with oh-my-zsh, themes, and plugins, Memento Protocol transforms Claude Code into a highly customizable, intelligent development environment.

## The "Aha" Moment

Remember when you first switched from bash to zsh? That feeling when your terminal suddenly became smart, beautiful, and powerful? **That's what Memento Protocol does for Claude Code.**

```bash
# Before: Basic Claude Code
Claude helps with code...

# After: Claude Code + Memento Protocol  
Claude becomes YOUR personalized AI team with:
- Switchable personalities (like zsh themes)
- Smart completions and fuzzy matching
- Custom commands and workflows
- Automated context management
- Plugin-style extensibility
```

## What You Get

| **zsh Feature** | **Memento Protocol Equivalent** | **What It Does** |
|-----------------|----------------------------------|------------------|
| **Themes** | **Modes** | Switch AI personality: architect → engineer → reviewer |
| **Plugins** | **Agents & Workflows** | Specialized capabilities: research, analysis, code review |
| **Aliases** | **Custom Commands** | `/mode`, `/ticket`, `/memento` - your project shortcuts |
| **Hooks** | **Smart Hooks** | Auto-routing, context loading, git integration |
| **Completions** | **Fuzzy Matching** | Type `apm` → finds `autonomous-project-manager` |
| **.zshrc** | **.memento/config** | Your personalized AI configuration |
| **oh-my-zsh** | **Component Library** | Pre-built modes, workflows, and agents |
=======
**Transform Claude Code from a basic AI assistant into a project-aware, context-intelligent development partner.**

## The Problem We Solve

Claude Code starts to break down as your codebase grows. You find yourself:
- Re-adding the same best practices to CLAUDE.md across projects
- Watching Claude spam markdown files instead of organized task tracking
- Seeing Claude go in circles after context compacting, repeating the same failed approaches
- Copy pasting the same roleplay prompts "Act as an engineer..." "Take on a QA role..." "Delegate to subagents..."

## Our Opinionated Solution

Memento Protocol adds an **opinionated meta-framework layer** on top of Claude Code that enforces:
- **Project context awareness** through hooks that remind Claude about project tasks
- **Structured task management** with tickets instead of scattered markdown files
- **Built-in AI modes** (architect, engineer, reviewer, etc...) with roleplay best practices
- **Automated workflows** so you can automate fuzzy but repetitive tasks (publish packages, security audit, etc...)
>>>>>>> e3ea90ea

## When You Need This

<<<<<<< HEAD
✅ You keep copy-pasting the same CLAUDE.md instructions across projects  
✅ Claude Code gets confused in large codebases  
✅ You want Claude to work YOUR way, not the default way  
✅ You wish Claude had different "modes" for different tasks  
✅ You want to share your Claude Code setup with your team

## Quick Start: From Zero to Power User

### 1. The One-Liner (Like Installing oh-my-zsh)

```bash
# Transform Claude Code in seconds
npx memento-protocol init --all-recommended
```

**What just happened?** You've installed:
- 🎨 Multiple AI modes (architect, engineer, reviewer)
- 🔧 Smart workflows for common tasks
- 🤖 Specialized agents for enhanced capabilities
- ⚡ Custom commands that work instantly
- 🪝 Hooks that automate your workflow

### 2. Choose Your Flavor

```bash
# Interactive setup (like zsh's first-run wizard)
npx memento-protocol init

# Start with a specific mode (like choosing a zsh theme)
npx memento-protocol init --mode engineer --language typescript
```

### 3. Switch Modes On-the-Fly

```bash
# In Claude Code, after installation:
/mode architect    # Big picture thinking
/mode engineer     # Implementation focus
/mode reviewer     # Code quality checks
/mode apm         # Fuzzy match → autonomous-project-manager
```

### 4. Advanced Setup Options

```bash
# Automated setup (perfect for CI/CD)
npx memento-protocol init --non-interactive \
  --modes architect,engineer \
  --workflows review \
  --default-mode architect

# Update existing setup (like updating oh-my-zsh)
npx memento-protocol update

# List available components (like browsing zsh plugins)
npx memento-protocol list --available
```

## What Gets Installed

Just like zsh creates `~/.zshrc` and `~/.oh-my-zsh/`, Memento Protocol creates:

```
Your Project/
├── .memento/              # Your Memento configuration (like .oh-my-zsh/)
│   ├── config.json        # Settings (like .zshrc)
│   ├── modes/             # AI personalities (like themes/)
│   ├── workflows/         # Reusable procedures (like plugins/)
│   └── tickets/           # Task tracking
└── .claude/               # Claude Code integration
    ├── agents/            # Specialized capabilities
    ├── commands/          # Your custom slash commands
    └── settings.json      # Claude Code config
```

## Installation Options

### Try It First (Recommended)
```bash
# No commitment, just like trying zsh before installing
npx memento-protocol init
```

### Global Installation
```bash
# Install globally for the 'memento' command
npm install -g memento-protocol

# Now use it anywhere
memento init
memento add mode my-custom-mode
memento list --installed
```

### Developer Setup
```bash
# Contributing? Fork and clone:
git clone https://github.com/git-on-my-level/memento-protocol.git
cd memento-protocol
npm install
npm link  # Use your local version globally
```

## How It Works

### Instant Power-Up
Once installed, Claude Code automatically:
- 🧠 **Becomes context-aware** through intelligent hooks
- 🎯 **Responds to your commands** via `/mode`, `/ticket`, `/memento`
- 🔍 **Finds what you mean** with fuzzy matching
- 🚀 **Loads specialized capabilities** through agents and workflows

### Daily Workflow

```bash
# Morning: Start with architecture
/mode architect
"Design a caching system for our API"

# Afternoon: Switch to implementation
/mode engineer  
"Implement the cache with Redis"

# Evening: Review everything
/mode reviewer
"Check my changes for issues"

# Track your work
/ticket create "Implement caching system"
/ticket move in-progress
```

## Core Features

### Modes: Your AI Personalities

Think of modes as zsh themes, but for AI behavior:

```bash
# Switch personalities like switching zsh themes
/mode architect     # Big-picture thinking (like powerlevel10k)
/mode engineer      # Get things done (like robbyrussell)
/mode reviewer      # Quality focus (like agnoster)
/mode educator      # Teaching mode (like terminalparty)

# Fuzzy matching = Smart completions
/mode eng          # → finds 'engineer'
/mode apm          # → finds 'autonomous-project-manager'
/mode arc          # → finds 'architect'
```

**Each mode completely changes how Claude Code thinks and responds.**

### Tickets: Persistent Task Memory

Unlike bash history that forgets, Memento remembers:

```bash
# Create a ticket (like creating a tmux session)
/ticket create "Implement user authentication"

# Track progress
/ticket move <id> in-progress
/ticket move <id> done

# Load context anytime
/ticket view <id>  # Claude remembers everything about this task

# See your work
/ticket list --status in-progress
```

**Tickets = Persistent context that survives across Claude Code sessions**

### Workflows: Your Playbooks

Like zsh functions, but for AI tasks:

```bash
# Trigger complex procedures with simple commands
"Run the code review workflow"      # Full review process
"Execute the API design workflow"   # Structured API creation
"Start the refactoring workflow"    # Systematic improvements

# Workflows = Reusable, battle-tested procedures
```

### Agents: Specialized Plugins

Like zsh plugins that add specific capabilities:

```bash
# Built-in agents (like oh-my-zsh bundled plugins)
claude-code-research    # The 'git' plugin for Claude Code docs
session-summarizer      # The 'history' plugin for work tracking  
file-content-analyzer   # The 'extract' plugin for large files

# Community agents coming soon (like awesome-zsh-plugins)
```

**Agents = Focused tools that do one thing really well**

### Managing Components

Just like managing zsh plugins:

```bash
# Browse available components (like oh-my-zsh wiki)
memento list --available

# Install new capabilities
memento add mode my-custom-mode      # Add a personality
memento add workflow code-review     # Add a procedure
memento add agent researcher         # Add specialized skills

# See what's installed
memento list --installed

# Update everything
memento update
```

## Power User Features

### Hooks: Automation Magic

Like zsh hooks (precmd, chpwd), but for AI interactions:

| **Hook** | **zsh Equivalent** | **What It Does** |
|----------|-------------------|------------------|
| **memento-routing** | `preexec` | Routes requests to right mode automatically |
| **project-overview** | `chpwd` | Loads context when switching projects |
| **git-context-loader** | `precmd` | Shows git status in prompts |
| **acronym-expander** | `alias-expansion` | Expands your project's terminology |
| **user-prompt-submit** | `zle widget` | Transforms input before processing |

```bash
# Hooks run automatically, making Claude Code smarter without you thinking about it
```

### Configuration Hierarchy

Like zsh's config loading order:

```bash
1. Built-in defaults              # Like zsh defaults
2. ~/.memento/config.json          # Like ~/.zshrc
3. .memento/config.json            # Like .envrc (project-specific)
4. Environment variables           # Runtime overrides
```

**Your project config overrides global, just like local .zshrc overrides global.**

## Your Memento Setup

```bash
Your-Project/
│
# Memento Config (like ~/.oh-my-zsh/)
├── .memento/
│   ├── config.json        # Your .zshrc equivalent
│   ├── modes/            # Your themes
│   ├── workflows/        # Your plugins  
│   ├── tickets/          # Your persistent sessions
│   └── hooks/            # Your automation
│
# Claude Code Integration
└── .claude/
    ├── agents/           # Specialized capabilities
    ├── commands/         # Your slash commands
    └── settings.json     # Claude Code config
```

## Command Reference

### Core Commands (like zsh builtins)

```bash
memento init              # Initial setup (like oh-my-zsh installer)
memento update            # Update everything (like upgrade_oh_my_zsh)
memento list              # Browse components (like plugin list)
memento add               # Install components (like adding plugins)
```

### In Claude Code (your new superpowers)

```bash
/mode [name]              # Switch personality (like changing theme)
/ticket [action]          # Manage tasks (like job control)
/memento                  # Show status (like neofetch for AI)
```
=======
```bash
# Initialize in your project
npx memento-protocol init

# Use enhanced Claude Code features
/mode architect           # Switch AI personality  
/ticket create "Add auth" # Create persistent task
/memento                  # Project status overview
```

## Key Features

- **AI Modes**: Switchable personalities (architect, engineer, reviewer) with smart fuzzy matching
- **Persistent Tickets**: Task tracking that survives Claude sessions with context injection
- **Smart Hooks**: Automated workflows triggered by Claude Code events (git context, acronym expansion)
- **Custom Commands**: Project-specific slash commands (/mode, /ticket, /memento)
- **Claude Code Agents**: Specialized subagents for research, analysis, and domain-specific tasks
>>>>>>> e3ea90ea

### Full CLI Reference

<<<<<<< HEAD
```bash
# Setup & Management
memento init [options]              # Setup wizard
memento update                      # Update all components
memento config get/set              # Manage settings

# Components
memento add <type> <name>           # Install mode/workflow/agent
memento list --available            # Browse library
memento list --installed            # See what you have

# Tickets
memento ticket create <title>       # Start tracking work
memento ticket move <id> <status>   # Update progress
memento ticket list                 # View all tickets

# Commands
memento command install             # Setup slash commands
memento command check               # Verify installation

# Acronyms
memento acronym add api "Application Programming Interface"
memento acronym list                # List all acronyms
memento acronym remove api          # Remove an acronym

# Hooks
memento hook list                   # List configured hooks
memento hook add <name>             # Add hook from template
memento hook enable/disable <id>   # Toggle hooks
```

## Examples

### Quick Project Setup
```bash
# Initialize with recommended components
npx memento-protocol init --all-recommended

# Add project acronyms
memento acronym add k8s "Kubernetes"
memento acronym add ci/cd "Continuous Integration/Continuous Deployment"

# Create initial tickets
memento ticket create "Setup testing framework"
memento ticket create "Add authentication"
```

### Custom Hook Example
```bash
# Add auto-formatting hook
cat > .memento/hooks/definitions/auto-format.json << 'EOF'
{
  "version": "1.0.0",
  "hooks": [{
    "id": "auto-format",
    "name": "Auto Formatter",
    "event": "PostToolUse",
    "enabled": true,
    "matcher": {
      "type": "tool",
      "pattern": "Write,Edit,MultiEdit"
    },
    "command": "npm run format -- $HOOK_TOOL_ARG_FILE_PATH",
    "continueOnError": true
  }]
}
EOF

# Regenerate hooks
memento update
```

### Subagent Example
```bash
# Add the Claude Code research agent
memento add agent claude-code-research

# The agent is now available for Claude to invoke
# when you ask about Claude Code features:
# "What are the latest features in Claude Code?"
# "How do I use MCP servers with Claude?"
```
=======
- [Quick Start Guide](docs/QUICKSTART.md) - Get up and running in 5 minutes
- [Component Guide](docs/COMPONENT_GUIDE.md) - Creating custom modes and workflows  
- [Hooks Guide](docs/HOOKS_GUIDE.md) - Automation and integration patterns
- [API Reference](docs/API.md) - Programmatic usage
>>>>>>> e3ea90ea

## The Philosophy

**Memento Protocol follows the zsh philosophy:**
- **Enhance, don't replace**: We make Claude Code better, not different
- **Composable components**: Mix and match modes, workflows, and agents
- **Sensible defaults**: Works great out-of-the-box
- **Infinite customization**: Make it yours
- **Community-driven**: Share your setups and components

## Coming Soon

<<<<<<< HEAD
- 📦 **Starter Packs**: oh-my-memento with themed collections (Frontend Pack, Backend Pack, DevOps Pack)
- 🌍 **Community Hub**: Share your modes and workflows
- 🎨 **Visual Configurator**: GUI for managing your setup
- 🔌 **Plugin Marketplace**: Discover and install community components
- 📝 **.mementorc**: Global config file (like .zshrc)

## Documentation

- [Component Guide](docs/COMPONENT_GUIDE.md) - Creating custom modes and workflows
- [Hooks Guide](docs/HOOKS_GUIDE.md) - Complete hook system documentation
- [API Reference](docs/API.md) - Programmatic usage
- [Contributing Guide](CONTRIBUTING.md) - How to contribute
=======
We welcome contributions! See [CONTRIBUTING.md](CONTRIBUTING.md) for guidelines.

## Star History
>>>>>>> e3ea90ea

[![Star History Chart](https://api.star-history.com/svg?repos=git-on-my-level/memento-protocol&type=Timeline)](https://www.star-history.com/#git-on-my-level/memento-protocol&Timeline)


## Contributing

Join us in building the ultimate Claude Code enhancement platform! See [CONTRIBUTING.md](CONTRIBUTING.md).

## Support

- 🐛 [Report Issues](https://github.com/git-on-my-level/memento-protocol/issues)
- 📖 [Documentation](https://github.com/git-on-my-level/memento-protocol/wiki)
- 💬 [Discussions](https://github.com/git-on-my-level/memento-protocol/discussions)

## License

MIT © Memento Protocol Contributors

---

<div align="center">
<strong>Memento Protocol</strong><br>
<em>The zsh for Claude Code - Because your AI assistant should work YOUR way.</em><br><br>
🌟 Star us on GitHub if this gave you that "aha" moment!
</div><|MERGE_RESOLUTION|>--- conflicted
+++ resolved
@@ -2,505 +2,161 @@
 
 [![npm version](https://badge.fury.io/js/memento-protocol.svg)](https://badge.fury.io/js/memento-protocol)
 
-<<<<<<< HEAD
-**Transform Claude Code from a basic shell into a power tool.** Just as zsh revolutionized the terminal experience with oh-my-zsh, themes, and plugins, Memento Protocol transforms Claude Code into a highly customizable, intelligent development environment.
+**Transform Claude Code from a basic AI assistant into a project-aware, context-intelligent development powerhouse.**
 
-## The "Aha" Moment
+## The Problem
 
-Remember when you first switched from bash to zsh? That feeling when your terminal suddenly became smart, beautiful, and powerful? **That's what Memento Protocol does for Claude Code.**
+Claude Code breaks down as your codebase grows:
+- 😔 Re-adding the same CLAUDE.md instructions across projects
+- 📝 Claude spams markdown files instead of organized task tracking
+- 🔄 Goes in circles after context compacting, repeating failed approaches
+- 🎭 Copy-pasting roleplay prompts: "Act as engineer..." "Be a reviewer..."
+
+## The Solution: oh-my-zsh for AI
+
+Just as zsh transformed terminals with themes and plugins, Memento Protocol transforms Claude Code with:
 
 ```bash
 # Before: Basic Claude Code
-Claude helps with code...
+"Please review my code"  # Generic responses
 
-# After: Claude Code + Memento Protocol  
-Claude becomes YOUR personalized AI team with:
-- Switchable personalities (like zsh themes)
-- Smart completions and fuzzy matching
-- Custom commands and workflows
-- Automated context management
-- Plugin-style extensibility
+# After: With Memento Protocol
+/mode reviewer          # Specialized AI personality
+"Review the auth module" # Context-aware, focused analysis
 ```
 
-## What You Get
-
-| **zsh Feature** | **Memento Protocol Equivalent** | **What It Does** |
-|-----------------|----------------------------------|------------------|
-| **Themes** | **Modes** | Switch AI personality: architect → engineer → reviewer |
-| **Plugins** | **Agents & Workflows** | Specialized capabilities: research, analysis, code review |
-| **Aliases** | **Custom Commands** | `/mode`, `/ticket`, `/memento` - your project shortcuts |
-| **Hooks** | **Smart Hooks** | Auto-routing, context loading, git integration |
-| **Completions** | **Fuzzy Matching** | Type `apm` → finds `autonomous-project-manager` |
-| **.zshrc** | **.memento/config** | Your personalized AI configuration |
-| **oh-my-zsh** | **Component Library** | Pre-built modes, workflows, and agents |
-=======
-**Transform Claude Code from a basic AI assistant into a project-aware, context-intelligent development partner.**
-
-## The Problem We Solve
-
-Claude Code starts to break down as your codebase grows. You find yourself:
-- Re-adding the same best practices to CLAUDE.md across projects
-- Watching Claude spam markdown files instead of organized task tracking
-- Seeing Claude go in circles after context compacting, repeating the same failed approaches
-- Copy pasting the same roleplay prompts "Act as an engineer..." "Take on a QA role..." "Delegate to subagents..."
-
-## Our Opinionated Solution
-
-Memento Protocol adds an **opinionated meta-framework layer** on top of Claude Code that enforces:
-- **Project context awareness** through hooks that remind Claude about project tasks
-- **Structured task management** with tickets instead of scattered markdown files
-- **Built-in AI modes** (architect, engineer, reviewer, etc...) with roleplay best practices
-- **Automated workflows** so you can automate fuzzy but repetitive tasks (publish packages, security audit, etc...)
->>>>>>> e3ea90ea
-
-## When You Need This
-
-<<<<<<< HEAD
-✅ You keep copy-pasting the same CLAUDE.md instructions across projects  
-✅ Claude Code gets confused in large codebases  
-✅ You want Claude to work YOUR way, not the default way  
-✅ You wish Claude had different "modes" for different tasks  
-✅ You want to share your Claude Code setup with your team
-
-## Quick Start: From Zero to Power User
-
-### 1. The One-Liner (Like Installing oh-my-zsh)
+## See It In Action
 
 ```bash
-# Transform Claude Code in seconds
-npx memento-protocol init --all-recommended
-```
-
-**What just happened?** You've installed:
-- 🎨 Multiple AI modes (architect, engineer, reviewer)
-- 🔧 Smart workflows for common tasks
-- 🤖 Specialized agents for enhanced capabilities
-- ⚡ Custom commands that work instantly
-- 🪝 Hooks that automate your workflow
-
-### 2. Choose Your Flavor
-
-```bash
-# Interactive setup (like zsh's first-run wizard)
+# 1. Install (30 seconds)
 npx memento-protocol init
 
-# Start with a specific mode (like choosing a zsh theme)
-npx memento-protocol init --mode engineer --language typescript
-```
+# 2. Use enhanced features immediately
+/mode architect         # Switch to system design mode
+/ticket create "Add authentication"  # Persistent task tracking
+/memento               # See project status
 
-### 3. Switch Modes On-the-Fly
-
-```bash
-# In Claude Code, after installation:
-/mode architect    # Big picture thinking
-/mode engineer     # Implementation focus
-/mode reviewer     # Code quality checks
-/mode apm         # Fuzzy match → autonomous-project-manager
-```
-
-### 4. Advanced Setup Options
-
-```bash
-# Automated setup (perfect for CI/CD)
-npx memento-protocol init --non-interactive \
-  --modes architect,engineer \
-  --workflows review \
-  --default-mode architect
-
-# Update existing setup (like updating oh-my-zsh)
-npx memento-protocol update
-
-# List available components (like browsing zsh plugins)
-npx memento-protocol list --available
-```
-
-## What Gets Installed
-
-Just like zsh creates `~/.zshrc` and `~/.oh-my-zsh/`, Memento Protocol creates:
-
-```
-Your Project/
-├── .memento/              # Your Memento configuration (like .oh-my-zsh/)
-│   ├── config.json        # Settings (like .zshrc)
-│   ├── modes/             # AI personalities (like themes/)
-│   ├── workflows/         # Reusable procedures (like plugins/)
-│   └── tickets/           # Task tracking
-└── .claude/               # Claude Code integration
-    ├── agents/            # Specialized capabilities
-    ├── commands/          # Your custom slash commands
-    └── settings.json      # Claude Code config
-```
-
-## Installation Options
-
-### Try It First (Recommended)
-```bash
-# No commitment, just like trying zsh before installing
-npx memento-protocol init
-```
-
-### Global Installation
-```bash
-# Install globally for the 'memento' command
-npm install -g memento-protocol
-
-# Now use it anywhere
-memento init
-memento add mode my-custom-mode
-memento list --installed
-```
-
-### Developer Setup
-```bash
-# Contributing? Fork and clone:
-git clone https://github.com/git-on-my-level/memento-protocol.git
-cd memento-protocol
-npm install
-npm link  # Use your local version globally
-```
-
-## How It Works
-
-### Instant Power-Up
-Once installed, Claude Code automatically:
-- 🧠 **Becomes context-aware** through intelligent hooks
-- 🎯 **Responds to your commands** via `/mode`, `/ticket`, `/memento`
-- 🔍 **Finds what you mean** with fuzzy matching
-- 🚀 **Loads specialized capabilities** through agents and workflows
-
-### Daily Workflow
-
-```bash
-# Morning: Start with architecture
-/mode architect
-"Design a caching system for our API"
-
-# Afternoon: Switch to implementation
-/mode engineer  
-"Implement the cache with Redis"
-
-# Evening: Review everything
-/mode reviewer
-"Check my changes for issues"
-
-# Track your work
-/ticket create "Implement caching system"
-/ticket move in-progress
+# 3. Claude becomes context-aware
+"Implement the auth feature"  # Claude knows about your ticket, 
+                              # project structure, git status, etc.
 ```
 
 ## Core Features
 
-### Modes: Your AI Personalities
+| **Feature** | **What It Does** | **zsh Equivalent** |
+|------------|------------------|-------------------|
+| **AI Modes** | Switch personalities (architect/engineer/reviewer) | Themes |
+| **Tickets** | Persistent task tracking across sessions | tmux sessions |
+| **Fuzzy Matching** | `/mode eng` → finds `engineer` | Smart completions |
+| **Hooks** | Auto-load context, expand acronyms | precmd/preexec |
+| **Workflows** | Reusable procedures (review, deploy, audit) | Functions |
+| **Agents** | Specialized tools (research, analysis) | Plugins |
 
-Think of modes as zsh themes, but for AI behavior:
+## Quick Start
+
+### Basic Setup
+```bash
+npx memento-protocol init
+```
+
+### With Recommendations
+```bash
+npx memento-protocol init --all-recommended
+```
+
+### Global Install
+```bash
+npm install -g memento-protocol
+memento init
+```
+
+## Daily Workflow
 
 ```bash
-# Switch personalities like switching zsh themes
-/mode architect     # Big-picture thinking (like powerlevel10k)
-/mode engineer      # Get things done (like robbyrussell)
-/mode reviewer      # Quality focus (like agnoster)
-/mode educator      # Teaching mode (like terminalparty)
+# Morning: Architecture & Planning
+/mode architect
+"Design the payment system"
 
-# Fuzzy matching = Smart completions
-/mode eng          # → finds 'engineer'
-/mode apm          # → finds 'autonomous-project-manager'
-/mode arc          # → finds 'architect'
+# Afternoon: Implementation  
+/mode engineer
+"Implement stripe integration"
+
+# Evening: Review
+/mode reviewer
+"Check for security issues"
+
+# Track Everything
+/ticket list                    # See all tasks
+/ticket view payment-system     # Load full context
 ```
 
-**Each mode completely changes how Claude Code thinks and responds.**
+## Why It Works
 
-### Tickets: Persistent Task Memory
+**Problem**: Claude Code loses context and repeats mistakes  
+**Solution**: Persistent tickets + smart hooks = continuous context
 
-Unlike bash history that forgets, Memento remembers:
+**Problem**: Same prompts copy-pasted everywhere  
+**Solution**: Built-in modes with best practices baked in
 
-```bash
-# Create a ticket (like creating a tmux session)
-/ticket create "Implement user authentication"
+**Problem**: Scattered markdown files everywhere  
+**Solution**: Organized ticket system with clear status tracking
 
-# Track progress
-/ticket move <id> in-progress
-/ticket move <id> done
+## Documentation
 
-# Load context anytime
-/ticket view <id>  # Claude remembers everything about this task
-
-# See your work
-/ticket list --status in-progress
-```
-
-**Tickets = Persistent context that survives across Claude Code sessions**
-
-### Workflows: Your Playbooks
-
-Like zsh functions, but for AI tasks:
-
-```bash
-# Trigger complex procedures with simple commands
-"Run the code review workflow"      # Full review process
-"Execute the API design workflow"   # Structured API creation
-"Start the refactoring workflow"    # Systematic improvements
-
-# Workflows = Reusable, battle-tested procedures
-```
-
-### Agents: Specialized Plugins
-
-Like zsh plugins that add specific capabilities:
-
-```bash
-# Built-in agents (like oh-my-zsh bundled plugins)
-claude-code-research    # The 'git' plugin for Claude Code docs
-session-summarizer      # The 'history' plugin for work tracking  
-file-content-analyzer   # The 'extract' plugin for large files
-
-# Community agents coming soon (like awesome-zsh-plugins)
-```
-
-**Agents = Focused tools that do one thing really well**
-
-### Managing Components
-
-Just like managing zsh plugins:
-
-```bash
-# Browse available components (like oh-my-zsh wiki)
-memento list --available
-
-# Install new capabilities
-memento add mode my-custom-mode      # Add a personality
-memento add workflow code-review     # Add a procedure
-memento add agent researcher         # Add specialized skills
-
-# See what's installed
-memento list --installed
-
-# Update everything
-memento update
-```
-
-## Power User Features
-
-### Hooks: Automation Magic
-
-Like zsh hooks (precmd, chpwd), but for AI interactions:
-
-| **Hook** | **zsh Equivalent** | **What It Does** |
-|----------|-------------------|------------------|
-| **memento-routing** | `preexec` | Routes requests to right mode automatically |
-| **project-overview** | `chpwd` | Loads context when switching projects |
-| **git-context-loader** | `precmd` | Shows git status in prompts |
-| **acronym-expander** | `alias-expansion` | Expands your project's terminology |
-| **user-prompt-submit** | `zle widget` | Transforms input before processing |
-
-```bash
-# Hooks run automatically, making Claude Code smarter without you thinking about it
-```
-
-### Configuration Hierarchy
-
-Like zsh's config loading order:
-
-```bash
-1. Built-in defaults              # Like zsh defaults
-2. ~/.memento/config.json          # Like ~/.zshrc
-3. .memento/config.json            # Like .envrc (project-specific)
-4. Environment variables           # Runtime overrides
-```
-
-**Your project config overrides global, just like local .zshrc overrides global.**
-
-## Your Memento Setup
-
-```bash
-Your-Project/
-│
-# Memento Config (like ~/.oh-my-zsh/)
-├── .memento/
-│   ├── config.json        # Your .zshrc equivalent
-│   ├── modes/            # Your themes
-│   ├── workflows/        # Your plugins  
-│   ├── tickets/          # Your persistent sessions
-│   └── hooks/            # Your automation
-│
-# Claude Code Integration
-└── .claude/
-    ├── agents/           # Specialized capabilities
-    ├── commands/         # Your slash commands
-    └── settings.json     # Claude Code config
-```
-
-## Command Reference
-
-### Core Commands (like zsh builtins)
-
-```bash
-memento init              # Initial setup (like oh-my-zsh installer)
-memento update            # Update everything (like upgrade_oh_my_zsh)
-memento list              # Browse components (like plugin list)
-memento add               # Install components (like adding plugins)
-```
-
-### In Claude Code (your new superpowers)
-
-```bash
-/mode [name]              # Switch personality (like changing theme)
-/ticket [action]          # Manage tasks (like job control)
-/memento                  # Show status (like neofetch for AI)
-```
-=======
-```bash
-# Initialize in your project
-npx memento-protocol init
-
-# Use enhanced Claude Code features
-/mode architect           # Switch AI personality  
-/ticket create "Add auth" # Create persistent task
-/memento                  # Project status overview
-```
-
-## Key Features
-
-- **AI Modes**: Switchable personalities (architect, engineer, reviewer) with smart fuzzy matching
-- **Persistent Tickets**: Task tracking that survives Claude sessions with context injection
-- **Smart Hooks**: Automated workflows triggered by Claude Code events (git context, acronym expansion)
-- **Custom Commands**: Project-specific slash commands (/mode, /ticket, /memento)
-- **Claude Code Agents**: Specialized subagents for research, analysis, and domain-specific tasks
->>>>>>> e3ea90ea
-
-### Full CLI Reference
-
-<<<<<<< HEAD
-```bash
-# Setup & Management
-memento init [options]              # Setup wizard
-memento update                      # Update all components
-memento config get/set              # Manage settings
-
-# Components
-memento add <type> <name>           # Install mode/workflow/agent
-memento list --available            # Browse library
-memento list --installed            # See what you have
-
-# Tickets
-memento ticket create <title>       # Start tracking work
-memento ticket move <id> <status>   # Update progress
-memento ticket list                 # View all tickets
-
-# Commands
-memento command install             # Setup slash commands
-memento command check               # Verify installation
-
-# Acronyms
-memento acronym add api "Application Programming Interface"
-memento acronym list                # List all acronyms
-memento acronym remove api          # Remove an acronym
-
-# Hooks
-memento hook list                   # List configured hooks
-memento hook add <name>             # Add hook from template
-memento hook enable/disable <id>   # Toggle hooks
-```
+- 📚 [Installation Guide](docs/INSTALLATION.md) - Detailed setup instructions
+- 🚀 [Quick Start](docs/QUICKSTART.md) - Get running in 5 minutes
+- 🎨 [Creating Modes](docs/MODES.md) - Build custom AI personalities
+- 🔧 [Workflows](docs/WORKFLOWS.md) - Automate complex tasks
+- 🪝 [Hooks Guide](docs/HOOKS.md) - Event-driven automation
+- 📖 [API Reference](docs/API.md) - Programmatic usage
 
 ## Examples
 
-### Quick Project Setup
+### Switch Modes with Fuzzy Matching
 ```bash
-# Initialize with recommended components
-npx memento-protocol init --all-recommended
-
-# Add project acronyms
-memento acronym add k8s "Kubernetes"
-memento acronym add ci/cd "Continuous Integration/Continuous Deployment"
-
-# Create initial tickets
-memento ticket create "Setup testing framework"
-memento ticket create "Add authentication"
+/mode arc      # → architect
+/mode eng      # → engineer  
+/mode apm      # → autonomous-project-manager
 ```
 
-### Custom Hook Example
+### Create and Track Tasks
 ```bash
-# Add auto-formatting hook
-cat > .memento/hooks/definitions/auto-format.json << 'EOF'
-{
-  "version": "1.0.0",
-  "hooks": [{
-    "id": "auto-format",
-    "name": "Auto Formatter",
-    "event": "PostToolUse",
-    "enabled": true,
-    "matcher": {
-      "type": "tool",
-      "pattern": "Write,Edit,MultiEdit"
-    },
-    "command": "npm run format -- $HOOK_TOOL_ARG_FILE_PATH",
-    "continueOnError": true
-  }]
-}
-EOF
-
-# Regenerate hooks
-memento update
+/ticket create "Add user authentication"
+/ticket move auth-task in-progress
+/ticket resolve auth-task
 ```
 
-### Subagent Example
+### Auto-Expand Acronyms
 ```bash
-# Add the Claude Code research agent
-memento add agent claude-code-research
+memento acronym add API "Application Programming Interface"
+memento acronym add DDD "Domain-Driven Design"
+# Now Claude automatically understands your project's terminology
+```
 
-# The agent is now available for Claude to invoke
-# when you ask about Claude Code features:
-# "What are the latest features in Claude Code?"
-# "How do I use MCP servers with Claude?"
-```
-=======
-- [Quick Start Guide](docs/QUICKSTART.md) - Get up and running in 5 minutes
-- [Component Guide](docs/COMPONENT_GUIDE.md) - Creating custom modes and workflows  
-- [Hooks Guide](docs/HOOKS_GUIDE.md) - Automation and integration patterns
-- [API Reference](docs/API.md) - Programmatic usage
->>>>>>> e3ea90ea
+## Philosophy
 
-## The Philosophy
-
-**Memento Protocol follows the zsh philosophy:**
-- **Enhance, don't replace**: We make Claude Code better, not different
-- **Composable components**: Mix and match modes, workflows, and agents
-- **Sensible defaults**: Works great out-of-the-box
-- **Infinite customization**: Make it yours
-- **Community-driven**: Share your setups and components
+Like zsh enhances bash without replacing it, Memento Protocol enhances Claude Code while preserving everything that works. Start simple, add power as needed.
 
 ## Coming Soon
 
-<<<<<<< HEAD
-- 📦 **Starter Packs**: oh-my-memento with themed collections (Frontend Pack, Backend Pack, DevOps Pack)
-- 🌍 **Community Hub**: Share your modes and workflows
-- 🎨 **Visual Configurator**: GUI for managing your setup
-- 🔌 **Plugin Marketplace**: Discover and install community components
+- 📦 **Starter Packs**: Frontend/Backend/DevOps bundles (like oh-my-zsh themes)
+- 🌍 **Community Hub**: Share modes and workflows
 - 📝 **.mementorc**: Global config file (like .zshrc)
-
-## Documentation
-
-- [Component Guide](docs/COMPONENT_GUIDE.md) - Creating custom modes and workflows
-- [Hooks Guide](docs/HOOKS_GUIDE.md) - Complete hook system documentation
-- [API Reference](docs/API.md) - Programmatic usage
-- [Contributing Guide](CONTRIBUTING.md) - How to contribute
-=======
-We welcome contributions! See [CONTRIBUTING.md](CONTRIBUTING.md) for guidelines.
+- 🔌 **Plugin Manager**: Easy install/update (like zplug)
 
 ## Star History
->>>>>>> e3ea90ea
 
 [![Star History Chart](https://api.star-history.com/svg?repos=git-on-my-level/memento-protocol&type=Timeline)](https://www.star-history.com/#git-on-my-level/memento-protocol&Timeline)
 
-
 ## Contributing
 
-Join us in building the ultimate Claude Code enhancement platform! See [CONTRIBUTING.md](CONTRIBUTING.md).
+We welcome contributions! See [CONTRIBUTING.md](CONTRIBUTING.md) for guidelines.
 
 ## Support
 
-- 🐛 [Report Issues](https://github.com/git-on-my-level/memento-protocol/issues)
-- 📖 [Documentation](https://github.com/git-on-my-level/memento-protocol/wiki)
+- 🐛 [Issues](https://github.com/git-on-my-level/memento-protocol/issues)
 - 💬 [Discussions](https://github.com/git-on-my-level/memento-protocol/discussions)
+- 📖 [Wiki](https://github.com/git-on-my-level/memento-protocol/wiki)
 
 ## License
 
@@ -509,7 +165,6 @@
 ---
 
 <div align="center">
-<strong>Memento Protocol</strong><br>
-<em>The zsh for Claude Code - Because your AI assistant should work YOUR way.</em><br><br>
-🌟 Star us on GitHub if this gave you that "aha" moment!
+<strong>⭐ Star us if this solved your Claude Code problems!</strong><br>
+<em>Transform your AI coding experience in 30 seconds</em>
 </div>