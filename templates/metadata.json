--- conflicted
+++ resolved
@@ -1,10 +1,6 @@
 {
   "version": "1.0.0",
-<<<<<<< HEAD
-  "generated": "2025-08-27T15:32:30.100Z",
-=======
   "generated": "2025-08-27T11:06:48.249Z",
->>>>>>> 8afb63c7
   "templates": {
     "modes": [
       {
