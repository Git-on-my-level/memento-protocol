--- conflicted
+++ resolved
@@ -15,11 +15,7 @@
       "openmemory-setup"
     ],
     "integrations": [],
-<<<<<<< HEAD
-    "updated": "2025-08-12T09:57:39.688Z",
-=======
-    "updated": "2025-08-12T08:50:14.290Z",
->>>>>>> d40a5f90
+    "updated": "2025-08-12T10:25:00.000Z",
     "agents": [
       "claude-code-research",
       "session-summarizer",
